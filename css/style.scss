---
comment1: These bars are super-important! Jekyll does some magic to run SASS behind
comment2: the scenes. But in order for that to happen it needs to look like a
comment3: prototypical Jekyll/Liquid template file.
---

$CENTER-WIDTH: 1400px;
$UTILITYBAR-HEIGHT: 45px;
$TOOLBAR-HEIGHT: 110px;
$TAB-GROUP-HEIGHT: 60px;
$MOBILE-WIDTH: 768px;

$code-font-family: Menlo,Monaco,Consolas,"Courier New",monospace;

/**
 * Colors
 */
// Define custom CSS styles for Pulumi webpages. This allow us to make dramatic
// changes to the color scheme without much churn.
$primary: #512668;  // primary purple
$primary2: #00acf2; // primary blue
$primary3: #2fc89f; // primary green
$primary4: #ee975c; // primary orange
$accent1: #f6e5ff; // light purple
$accent2: #e1f6ff; // light blue
$accent3: #3EC2F8; // bright blue

// Generate via:
// https://gist.github.com/chrsmith/692ea3833f2b48f121ad5515aff174ad
.brand                 {            color: $primary; }
.bg-brand              { background-color: $primary; }
.hover-brand:hover     {            color: $primary; }
.hover-bg-brand:hover  { background-color: $primary; }

.brand2                {            color: $primary2; }
.bg-brand2             { background-color: $primary2; }
.hover-brand2:hover    {            color: $primary2; }
.hover-bg-brand2:hover { background-color: $primary2; }

.brand3                {            color: $primary3; }
.bg-brand3             { background-color: $primary3; }
.hover-brand3:hover    {            color: $primary3; }
.hover-bg-brand3:hover { background-color: $primary3; }

.accent1                {            color: $accent1; }
.bg-accent1             { background-color: $accent1; }
.hover-accent1:hover    {            color: $accent1; }
.hover-bg-accent1:hover { background-color: $accent1; }

.accent2                {            color: $accent2; }
.bg-accent2             { background-color: $accent2; }
.hover-accent2:hover    {            color: $accent2; }
.hover-bg-accent2:hover { background-color: $accent2; }


<<<<<<< HEAD
=======
a {
    color: $primary;
    font-weight: 500;
    text-decoration: none;
}
a:hover {
    cursor: pointer;
    text-decoration: underline;
}

code {
    background-color: #f2f2f2;
    color: #37474f;
    line-height: 22px;
    font-size: 14px;
    font-family: $code-font-family;
    margin: 16px 0 32px 0;
}
>>>>>>> ce2696c8


// Remove the background color from Bootstrap's Jumptron class.
.pulumi-jumbotron {
    background-color: $accent3;
    margin-bottom: 1rem;
    border-radius: .3rem;
    padding: 2rem 1rem;
}

.little-jumbotron {
    background-color: $accent3;
    margin: 8px;
    border-radius: .3rem;
    padding: 8px;
}

// Don't have SVG icons default to black. Just use current text color.
svg {
    fill: currentColor;
}

.get-to-the-cloud {
    color: #4a5960;
    margin-top: 0px !important;
}

.learn {
    color: #4a5960;
    border-radius: 2px;
    margin-top: 0px !important;
}

.curl-install {
    font-size: 22px !important;
    font-family: $code-font-family;
    padding: 8px;
    background-color: #eee;
    border-radius: 2px;
}

.docsToc {
    background: rgb(247,247,247);
    width: 250px;
    font-size: 13px;
    padding: 0 8px 8px 8px;
}

.docsToc::after {
    content: '';
    display: table;
    clear: both;
}

.docsContent {
    width: 100%;
    margin-right: auto;
}

@media (max-width: $MOBILE-WIDTH) {
    .docsContent {
        max-width: calc(100% - 32px);
    }
}
@media (min-width: $MOBILE-WIDTH) {
    /* On non-mobile, add some padding between the TOC and content. */
    .docsContent {
        padding-left: 24px;
        max-width: calc(100% - 290px);
    }
}

$palette-grey:
"250,250,250"
"245,245,245"
"238,238,238"
"224,224,224"
"189,189,189"
"158,158,158"
"117,117,117"
"97,97,97"
"66,66,66"
"33,33,33";

$palette-grey-50: nth($palette-grey, 1);
$palette-grey-100: nth($palette-grey, 2);
$palette-grey-200: nth($palette-grey, 3);
$palette-grey-300: nth($palette-grey, 4);
$palette-grey-400: nth($palette-grey, 5);
$palette-grey-500: nth($palette-grey, 6);
$palette-grey-600: nth($palette-grey, 7);
$palette-grey-700: nth($palette-grey, 8);
$palette-grey-800: nth($palette-grey, 9);
$palette-grey-900: nth($palette-grey, 10);

$color-black: "0,0,0";

$tab-highlight-color: unquote("rgb(#{$primary})") !default;
$tab-text-color: unquote("rgba(#{$color-black}, 0.54)") !default;
$tab-active-text-color: unquote("rgba(#{$color-black}, 0.87)") !default;
$tab-border-color: unquote("rgb(#{$palette-grey-300})") !default;

$layout-tab-font-size: 14px !default;

.mdl-tabs {
    display: block;
    width: 100%;
}

.mdl-tabs__tab-bar {
    display         : flex;
    flex-direction  : row;
    justify-content : center;
    align-content   : space-between;
    align-items     : flex-start;

    height          : 48px;
    padding         : 0 0 0 0;
    margin          : 0;
    border-bottom   : 1px solid $tab-border-color;
}

.mdl-tabs__tab {
    margin: 0;
    border: none;
    padding: 0 24px 0 24px;

    float: left;
    position: relative;
    display: block;

    text-decoration: none;
    height: 48px;
    line-height: 48px;

    text-align: center;
    font-weight: 500;
    font-size: $layout-tab-font-size;
    text-transform: uppercase;

    color: $tab-text-color;
    overflow: hidden;

    .mdl-tabs.is-upgraded &.is-active {
        color: $tab-active-text-color;
    }

    .mdl-tabs.is-upgraded &.is-active:after {
        height: 2px;
        width: 100%;
        display: block;
        content: " ";
        bottom: 0px;
        left: 0px;
        position: absolute;
        background: $tab-highlight-color;
        animation: border-expand 0.2s cubic-bezier(0.4, 0.0, 0.4, 1) alternate forwards;
        transition: all 1s cubic-bezier(0.4, 0.0, 1, 1);
    }

    & .mdl-tabs__ripple-container {
        display: block;
        position: absolute;
        height: 100%;
        width: 100%;
        left: 0px;
        top: 0px;
        z-index: 1;
        overflow: hidden;

        & .mdl-ripple {
            background: $tab-highlight-color;
        }
    }
}

.mdl-tabs__panel {
    display: block;

    .mdl-tabs.is-upgraded & {
        display: none;
    }

    .mdl-tabs.is-upgraded &.is-active {
        display: block;
    }
}

@keyframes border-expand {
    0% {
        opacity: 0;
        width: 0;
    }

    100% {
        opacity: 1;
        width: 100%;
    }
}

.mdl-tabs__tab {
    height: $TAB-GROUP-HEIGHT;
    line-height: $TAB-GROUP-HEIGHT;
}

.mdl-tabs__tab.is-active {
    color: $primary;
    border-bottom: 2px solid $primary;
}

.toc {
    margin-right: 16px;

    // Render links like headings.
    a {
        color: inherit !important;
        text-decoration: none;
    }
    a:hover   {
        color: inherit !important;
        text-decoration: none;
    }
    a:visited {
        color: inherit !important;
        text-decoration: none;
    }

    .sidenav-section {
        font-size: 13px;
        line-height: 20px;
        padding: 8px 0;
    }

    .sidenav-section.separator {
        border-bottom: 1px solid rgba(0,0,0,.12);
    }

    .sidenav-section a {
        font-weight: bold;
    }

    .sidenav-topic {
        padding: 1px;
    }

    .sidenav-selected {
        a {
            font-weight: bold !important;
        }
        background-color: $primary4;
    }

    .sidenav-subsection {
        padding: 8px 0 0 16px;
    }

    .sidenav-subsection a {
        font-weight: normal;
    }
}

// The Table of Contents is displayed in a hamberger menu visible when on
// a small screen. We style it very differently than the regular .toc
// so that it matches the display of other items in the hamberger menu.
.toc-in-nav {
    // Copied from _header.scss .main-nav.
    padding-bottom: 27px;
    margin-bottom: 27px;
    border-bottom: 1px solid $primary;

    margin-right: 0 !important;

    color: #fff;

    .sidenav-section {
        font-weight: 500;
        font-size: 20px;
        line-height: 1.357;
    }

    .sidenav-topic {
        font-size: 16px;
        font-weight: 200;
        line-height: 1.1;
    }

    .sidenav-selected {
        color: $primary4;
        background-color: inherit !important;
    }
}

.learn-box {
    vertical-align: top;
    background-color: #f1f6ff;
    padding: 16px;
}

.footer {
    flex: 1;
    height: 70px;
    padding: 40px 40px;
    -webkit-box-direction: normal;
    -webkit-box-flex: 1;
    color: #a1a1a1;
    float: right;
    font-size: 13px;
}

.section {
    padding: 24px 0 8px 0;
}

.mdl-card {
    margin: 24px 0;
    background-color: $accent2;
    min-height: 128px;
}

.mdl-card__actions {
    text-align: center;
    padding-top: 0;
    padding-bottom: 16px;
}

@media (max-width: $MOBILE-WIDTH) {
    /* On mobile, cards show up vertically stacked, and expanded to 100% width. */
    .mdl-card {
        width: 100%;
    }
}
@media (min-width: $MOBILE-WIDTH) {
    /* On regular browsers, cards are horizontally aligned, like a table, and are evenly spaced. */
    .card-table {
        display: table;
        width: 100%;
        border-spacing: 10px;
        margin-bottom: 24px;
    }
    .mdl-card {
        display: table-cell;
    }
}

.mdl-card__title {
    color: $primary2;
    vertical-align: middle;

    a, i {
        color: $primary2;
    }
    h2 {
        margin: 0;
    }
}

.mdl-card__supporting-text {
    color: #333;
    min-height: 64px;
    padding: 8px 16px;
}

.card-text {
    line-height: 22px;
    display: inline-block;
    vertical-align: middle;
}

@media (max-width: $MOBILE-WIDTH) {
    // Hide the normal toc on the page, since it will now
    // be accessed through the drawer.
    .column.docsToc {
        display: none;
    }
}

.version-table {
    margin-bottom: 24px;
    // partials/content-blocks/_responsive-table.scss overrides the global
    // width for all tables. So we need to reset it here.
    width: auto;

    th {
        font-weight: 600;
    }

    thead > tr > th {
        background-color: #ccc;
    }

    th, td {
        padding: 4px 16px;
        text-align: center;
        font-size: 16px;
        border: 1px solid #ccc;
    }

    tr:nth-child(even) {
        background-color: #f1f1f1;
    }
    tr:nth-child(odd) {
        background-color: #fff;
    }
    tr:first-child {
        background-color: $accent2;
    }
}

.tour-nav {
    display: inline-block;
    margin-top: 32px;
}

.tour-button {
    display: inline-block;
    padding: 8px 16px;
    text-decoration: none;
    font-size: 16px;
    color: #fff;
    background-color: $primary2;
    border: 1px solid #555;
    border-radius: 10%;

    // Don't allow any modification of link colors.
    &:hover {
        color: #fff !important;
    }
    &:visted {
        color: #fff !important;
    }
}

.tour-button.enabled {
}

.tour-button.enabled:hover {
    cursor: pointer;
    text-decoration: none;
}

.tour-button.disabled {
    background-color: #ddd;
}

.tour-button.disabled:hover {
    cursor: default;
    text-decoration: none;
}

.tour-index {
    font-size: 20px;
    padding: 8px;
}

.langtab-tabstrip {
    margin-left: auto;
    margin-right: auto;
    vertical-align: middle;
    height: $TAB-GROUP-HEIGHT;
    z-index: 1;
}
.langtab-tabstrip a:hover {
    text-decoration: none;
}

.mdl-tabs__tab.langtab {
    cursor: pointer;
}

.pdoc-module-header {
    background-color: #f5e0f5;
    font-size: 20px;
    padding: 8px;
    font-weight: normal;
}

//  Widget showing the downloads for Pulumi.
.downloads-container {
    display: flex;
    justify-content: center;
    flex-wrap: wrap;
}

.download-card {
    // Establish a min size, so in the general case they all look
    // the same despite having different amounts of text.
    min-height: 240px;
    min-width: 300px;
    flex-basis: 300px;

    display: flex;
    flex-direction: column;
    align-items: center;

    background-color: $accent2;
    margin: 12px 12px;
    padding: 12px 12px;

    // Push the download button the bottom of the widget (so all
    // buttons are aligned.)
    .download-button {
        margin-top: auto;
        text-align: center;
    }

    button {
        margin-bottom: 0 !important;
    }
}<|MERGE_RESOLUTION|>--- conflicted
+++ resolved
@@ -52,30 +52,6 @@
 .hover-accent2:hover    {            color: $accent2; }
 .hover-bg-accent2:hover { background-color: $accent2; }
 
-
-<<<<<<< HEAD
-=======
-a {
-    color: $primary;
-    font-weight: 500;
-    text-decoration: none;
-}
-a:hover {
-    cursor: pointer;
-    text-decoration: underline;
-}
-
-code {
-    background-color: #f2f2f2;
-    color: #37474f;
-    line-height: 22px;
-    font-size: 14px;
-    font-family: $code-font-family;
-    margin: 16px 0 32px 0;
-}
->>>>>>> ce2696c8
-
-
 // Remove the background color from Bootstrap's Jumptron class.
 .pulumi-jumbotron {
     background-color: $accent3;
